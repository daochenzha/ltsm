import os
import torch
import numpy as np
import pandas as pd
from torch.utils.data import DataLoader
from ltsm.data_reader import reader_dict
from ltsm.data_provider.data_splitter import SplitterByTimestamp
from ltsm.data_provider.tokenizer import processor_dict
from ltsm.data_provider.dataset import TSDataset,  TSPromptDataset, TSTokenDataset

from typing import Tuple, List, Any
import logging

logging.basicConfig(
    level=logging.INFO,
    format='%(asctime)s - %(levelname)s - %(message)s',
)

class DatasetFactory:
    """
    A factory class for time-series datasets.
    """
    def __init__(
        self, 
        data_paths: List[str], 
        prompt_data_path: str, 
        data_processing: str, 
        seq_len: int, 
        pred_len: int, 
        train_ratio: float, 
        val_ratio: float,
        model: str= None,
        scale_on_train: bool = False, 
        downsample_rate: int = 10,
        split_test_sets: bool = True
    ):
        """
        Initializes the DatasetFactory with the given arguments.

        Args:
            data_paths (List[str]): A list of file paths where the source data is stored.
            prompt_data_path (str): The file path to the prompt data folder.
            data_processing (str): The module ID of the processor in processor_dict.
            seq_len (int): The number of timesteps used in the input sequence.
            pred_len (int): The number of timesteps the model should predict for the output sequence.
            train_ratio (float): The training set ratio.
            val_ratio (float): The validation set ratio.
            model (str): The model name. Options includes 'LTSM', 'LTSM_WordPrompt', and 'LTSM_Tokenizer'.
            scale_on_train (bool): Indicates whether the datasets should be scaled based on the training data.
            downsample_rate (int): The downsampling rate for training and validation datasets.
            split_test_sets (bool): Indicates whether the test sets should be saved separately by data_path.
        """
        self.data_paths = data_paths
        self.prompt_data_path = prompt_data_path
        self.model = model
        self.seq_len = seq_len
        self.pred_len = pred_len
        self.scale_on_train = scale_on_train
        self.downsample_rate = downsample_rate
        self.split_test_sets = split_test_sets

        # Initialize dataset splitter
        self.splitter = SplitterByTimestamp(
            seq_len,
            pred_len,
            train_ratio,
            val_ratio
        )

        # Initialize the data preprocessor
        self.processor = processor_dict[data_processing]()

    def fetch(self, data_path: str)->pd.DataFrame:
        """
        Retrieves data from the filesystem at the specified data_path. 

        Selects the appropriate BaseReader implementation based on the file's extension or location.

        Args:
            data_path (str): The file path to the source data.

        Returns:
            pd.DataFrame: A Pandas DataFrame containing the data at data_path.
        """
        # If data path is in monash directory, use monash reader
        dir_name = os.path.split(os.path.dirname(data_path))[-1]
        if dir_name == 'monash':
            return reader_dict[dir_name](data_path).fetch()
        
        # Get file extension
        ext = os.path.splitext(data_path)[-1]
        return reader_dict[ext[1:]](data_path).fetch()
    
    def __get_prompt(self, prompt_data_path:str, data_name: str, idx_file_name: str) -> List[np.float64]:
        """
            Private helper function to load prompt data files.

            Args:
                prompt_data_path (str): The path to the directory where the prompt data files are stored.
                data_name (str): The name of the data source.
                idx_file_name (str): The row label corresponding to the data the prompt file was generated from.

            Returns:
                List[np.float64]: The raw prompt data.
        """
        # Prompt file name replaces '/' in row labels with '-' 
        idx_file_name = idx_file_name.replace("/", "-")

        # Certain characters cannot be used in file names
        idx_file_name = idx_file_name.replace("**", "_")
        idx_file_name = idx_file_name.replace("%", "_")
        
        if os.path.split(os.path.dirname(data_name))[-1] == "monash":
            # Monash
            prompt_name = data_name.split("/")[-1]
            prompt_name = prompt_name.replace(".tsf", "")
            prompt_path = os.path.join(prompt_data_path, prompt_name, "T"+str(int(idx_file_name)+1)+"_prompt.pth.tar")
        else:
            # CSV and other
            prompt_name = data_name.split('/')[-2]+'/'+data_name.split('/')[-1].split('.')[0]
            prompt_path = os.path.join(prompt_data_path,prompt_name+'_'+str(idx_file_name)+"_prompt.pth.tar")
        
        if not os.path.exists(prompt_path):
            logging.error(f"Prompt file {prompt_path} does not exist")
            return
        
        prompt_data = torch.load(prompt_path)
        prompt_data = prompt_data.T[0]
        
        prompt_data = [ prompt_data.iloc[i] for i in range(len(prompt_data)) ]
        return prompt_data
    
    def loadPrompts(self, data_path: str, prompt_data_path:str, buff: List[Any])->List[List[np.float64]]:
        """
        Loads the prompt data from prompt_data_path.

        Args:
            data_path (str): The file path to the source data.
            prompt_data_path (str): The file path to the directory where the prompt data files are stored.
            buff (List[Any]): The list of row labels of the data.

        Returns:
            List[List[np.float64]]: A list of prompt data for each sequence.
        """
        prompt_data = []
        if "WordPrompt" in self.model:
            # Load index of every data class for each instance, as prompt data will be different for different datasets
            for _ in buff:
                prompt_data.append([self.data_paths.index(data_path)])
        else:
            for instance_idx in buff:
                instance_prompt = self.__get_prompt(
                    prompt_data_path,  
                    data_path,
                    str(instance_idx)
                )
                prompt_data.append(instance_prompt)
        return prompt_data
    
    def createTorchDS(self, data: List[np.ndarray], prompt_data: List[List[np.float64]], downsample_rate: int)->TSDataset:
        """
        Creates a pyTorch Dataset from a list of sequences and a list of their corresponding prompts.

        Args:
            data (List[np.ndarray]): A list of sequences.
            prompt_data (List[List[np.float64]]): A list of prompts.
            downsample_rate: The downsampling rate.

        Returns:
            TSDataset: A time-series dataset.
        """
        if len(data) == 0 or len(prompt_data) == 0:
            return None
        
        if "Tokenizer" in self.model:
            return TSTokenDataset(
                data=data,
                prompt=prompt_data,
                seq_len=self.seq_len,
                pred_len=self.pred_len,
                downsample_rate=downsample_rate
            )
        else:
            return TSPromptDataset(
                data=data,
                prompt=prompt_data,
                seq_len=self.seq_len,
                pred_len=self.pred_len,
                downsample_rate=downsample_rate
            )

    def getDatasets(self)->Tuple[TSDataset, TSDataset, List[TSDataset]]:
        """
        Loads, splits, and sclaes the time-series data. Loads the prompts and creates TSDatasets for training, validation,
        and testing. 

        Returns:
            Tuple[TSDataset, TSDataset, List[TSDataset]]:
                A tuple consisting of the time-series datasets for training, validation, and testing.
                The training and validation datasets combine all data sources and sequences into a single dataset, respectively.
                Test data is kept separate and are returned as a list of time-series datasets where each dataset corresponds to 
                one of the data sources.
        """
        train_data, val_data, test_data, train_prompt_data, val_prompt_data, test_prompt_data = [], [], [], [], [], []
        test_ds_list = []
        for data_path in self.data_paths:
            # Step 0: Read data, the output is a list of 1-d time-series
            df_data = self.fetch(data_path)

            # Step 1: Get train, val, and test splits
            sub_train_data, sub_val_data, sub_test_data, buff = self.splitter.get_csv_splits(df_data)

            # Step 2: Scale the datasets. We fit on the whole sequence by default.
            # To fit on the train sequence only, set scale_on_train=True
            sub_train_data, sub_val_data, sub_test_data = self.processor.process(
                raw_data=df_data.to_numpy(),
                train_data=sub_train_data,
                val_data=sub_val_data,
                test_data=sub_test_data,
                fit_train_only=self.scale_on_train
            )
            logging.info(f"Data {data_path} has been split into train, val, test sets with the following shapes: {sub_train_data[0].shape}, {sub_val_data[0].shape}, {sub_test_data[0].shape}")
            train_data.extend(sub_train_data)
            val_data.extend(sub_val_data)

            # Step 2.5: Load prompt for each instance
            # Train Prompt
            train_prompt_data_path = self.prompt_data_path + '/train'
            train_prompt_data.extend(self.loadPrompts(data_path, train_prompt_data_path, buff))
            
            # Validation Prompt
            val_prompt_data_path = self.prompt_data_path + '/val'
            val_prompt_data.extend(self.loadPrompts(data_path, val_prompt_data_path, buff))

            # Test Prompt
            test_prompt_data_path = self.prompt_data_path + '/test'
            sub_test_prompt_data = self.loadPrompts(data_path, test_prompt_data_path, buff)

            if self.split_test_sets:
                # Create a Torch dataset for each sub test dataset
                test_ds_list.append(self.createTorchDS(sub_test_data, sub_test_prompt_data, 1))
            else:
                test_data.extend(sub_test_data)
                test_prompt_data.extend(sub_test_prompt_data)
        
        # Step 3: Create Torch datasets (samplers)
        train_ds = self.createTorchDS(train_data, train_prompt_data, self.downsample_rate)
        if os.path.split(os.path.dirname(self.data_paths[0]))[-1] == "monash":
            val_ds = self.createTorchDS(val_data, val_prompt_data, 54)
        else:
            val_ds = self.createTorchDS(val_data, val_prompt_data, self.downsample_rate)

        if not self.split_test_sets:
            test_ds_list.append(self.createTorchDS(test_data, test_prompt_data, 1))
        
        return train_ds, val_ds, test_ds_list

def get_datasets(args): 
    ds_factory = DatasetFactory(
        data_paths=args.data_path,
        prompt_data_path=args.prompt_data_path,
        data_processing=args.data_processing,
        seq_len=args.seq_len,
        pred_len=args.pred_len,
        train_ratio=args.train_ratio,
        val_ratio=args.val_ratio,
        model=args.model,
        downsample_rate=args.downsample_rate
    )
<<<<<<< HEAD
    train_ds, val_ds, test_ds_list= ds_factory.getDatasets()

=======
    return test_dataset, processor

def _get_prompt(prompt_folder_path, data_name, idx_file_name):
    prompt_name = data_name.split("/")[-1]
    prompt_name = prompt_name.replace(".tsf", "")
    prompt_path = os.path.join(prompt_folder_path, prompt_name, "T"+str(idx_file_name+1)+"_prompt.pth.tar")
    if not os.path.exists(prompt_path):
        return
    prompt_data = torch.load(prompt_path)
    prompt_data = prompt_data.T[0]
    
    # ipdb.set_trace()
    prompt_data = [ prompt_data.iloc[i] for i in range(len(prompt_data)) ]
    return prompt_data

def _get_csv_prompt(prompt_folder_path, data_name, idx_file_name):
    """
    Args:
        prompt_folder_path: str
        data_name: str
        idx_file_name: str, the index used in "prompt_generate_split.py"
    Returns:
        prompt_data: list. The single promot data will be concatenated with the time series data (e.g., data(336,), numpy.ndarry)
        In current case, the length of every prompt is 133.
    """
    data_path = data_name.split('/')[-2]+'/'+data_name.split('/')[-1].split('.')[0]
    print("=============",data_path)
    idx_file_name = idx_file_name.replace("/", "-")
    idx_file_name = idx_file_name.replace("**", "_")
    idx_file_name = idx_file_name.replace("%", "_")
    
    prompt_path = os.path.join(prompt_folder_path,data_path+'_'+str(idx_file_name)+"_prompt")
    if os.path.exists(prompt_path + '.csv'):
        prompt_path += '.csv'
        print(f"Prompt file {prompt_path} exists")
        prompt_data = pd.read_csv(prompt_path)
        prompt_data.columns = prompt_data.columns.astype(int)
    elif os.path.exists(prompt_path + '.pth.tar'):
        prompt_path += '.pth.tar'
        prompt_data = torch.load(prompt_path)  
    elif os.path.exists(prompt_path + '.npz'):
        prompt_path += '.npz'
        loaded_data = np.load(prompt_path)
        prompt_data = pd.DataFrame(loaded_data['data']) # this should match the key saved in prompt_generate_split.py
    else:
        print(f"Prompt file {prompt_path} does not exist in any supported format")
        return
    # after load the data, it should be (1, 133)
    prompt_data = prompt_data.T[0]  # Here should be (133,)
    prompt_data = [ prompt_data.iloc[i] for i in range(len(prompt_data)) ]  # Here is a list of 133 elements
    return prompt_data

def get_datasets(args):
    # Get datasets extension
    file_ext = os.path.splitext(args.data_path[0])[-1]
    
    # use CSV datasets
    if file_ext == ".csv":
        if "WordPrompt" in args.model:
            train_dataset, val_dataset, processor = create_csv_textprompt_datasets(
                data_path=args.data_path,
                prompt_data_path=args.prompt_data_path,
                data_processing=args.data_processing,
                seq_len=args.seq_len,
                pred_len=args.pred_len,
                train_ratio=args.train_ratio,
                val_ratio=args.val_ratio,
                downsample_rate=args.downsample_rate,
            )
        elif "Tokenizer" in args.model:
            train_dataset, val_dataset, processor = create_csv_token_datasets(
                data_path=args.data_path,
                prompt_data_path=args.prompt_data_path,
                data_processing=args.data_processing,
                seq_len=args.seq_len,
                pred_len=args.pred_len,
                train_ratio=args.train_ratio,
                val_ratio=args.val_ratio,
            )
        else:
            train_dataset, val_dataset, processor = create_csv_statprompt_datasets(
                data_path=args.data_path,
                prompt_data_path=args.prompt_data_path,
                data_processing=args.data_processing,
                seq_len=args.seq_len,
                pred_len=args.pred_len,
                train_ratio=args.train_ratio,
                val_ratio=args.val_ratio,
                downsample_rate=args.downsample_rate,
            )
    else:
        # use Monash datasets
        train_dataset, val_dataset, processor = create_datasets(
            data_path=args.data_path,
            prompt_data_path=args.prompt_data_path,
            data_processing=args.data_processing,
            seq_len=args.seq_len,
            pred_len=args.pred_len,
            train_ratio=args.train_ratio,
            val_ratio=args.val_ratio,
            downsample_rate=args.downsample_rate,
        )
>>>>>>> 68c4e45a
    # print(f"Data loaded {args.test_data_path}, train size {len(train_dataset)}, val size {len(val_dataset)}, test size {len(test_dataset)} ")
    return train_ds, val_ds, test_ds_list, ds_factory.processor
    
def get_data_loaders(args):
    # Create datasets
    dataset_factory = DatasetFactory(
        data_paths=args.data_path,
        prompt_data_path=args.prompt_data_path,
        data_processing=args.data_processing,
        seq_len=args.seq_len,
        pred_len=args.pred_len,
        train_ratio=args.train_ratio,
        val_ratio=args.val_ratio,
        model=args.model,
        split_test_sets=False
    )
    train_dataset, val_dataset, test_datasets = dataset_factory.getDatasets()
    print(f"Data loaded, train size {len(train_dataset)}, val size {len(val_dataset)}")


    train_loader = DataLoader(
        train_dataset,
        batch_size=args.batch_size,
        shuffle=True,
        num_workers=0,
    )

    val_loader = DataLoader(
        val_dataset,
        batch_size=args.batch_size,
        shuffle=True,
        num_workers=0,
    )

    # split_test_data set to False, length of test_datasets is 1
    test_loader = DataLoader(
        test_datasets[0],
        batch_size=args.batch_size,
        shuffle=True,
        num_workers=0,
    )

    return train_loader, val_loader, test_loader, dataset_factory.processor<|MERGE_RESOLUTION|>--- conflicted
+++ resolved
@@ -91,44 +91,43 @@
         ext = os.path.splitext(data_path)[-1]
         return reader_dict[ext[1:]](data_path).fetch()
     
-    def __get_prompt(self, prompt_data_path:str, data_name: str, idx_file_name: str) -> List[np.float64]:
-        """
-            Private helper function to load prompt data files.
-
-            Args:
-                prompt_data_path (str): The path to the directory where the prompt data files are stored.
-                data_name (str): The name of the data source.
-                idx_file_name (str): The row label corresponding to the data the prompt file was generated from.
-
-            Returns:
-                List[np.float64]: The raw prompt data.
-        """
-        # Prompt file name replaces '/' in row labels with '-' 
+    def _get_csv_prompt(prompt_folder_path, data_name, idx_file_name):
+        """
+        Args:
+            prompt_folder_path: str
+            data_name: str
+            idx_file_name: str, the index used in "prompt_generate_split.py"
+        Returns:
+            prompt_data: list. The single promot data will be concatenated with the time series data (e.g., data(336,), numpy.ndarry)
+            In current case, the length of every prompt is 133.
+        """
+        data_path = data_name.split('/')[-2]+'/'+data_name.split('/')[-1].split('.')[0]
+        print("=============",data_path)
         idx_file_name = idx_file_name.replace("/", "-")
-
-        # Certain characters cannot be used in file names
         idx_file_name = idx_file_name.replace("**", "_")
         idx_file_name = idx_file_name.replace("%", "_")
-        
-        if os.path.split(os.path.dirname(data_name))[-1] == "monash":
-            # Monash
-            prompt_name = data_name.split("/")[-1]
-            prompt_name = prompt_name.replace(".tsf", "")
-            prompt_path = os.path.join(prompt_data_path, prompt_name, "T"+str(int(idx_file_name)+1)+"_prompt.pth.tar")
+
+        prompt_path = os.path.join(prompt_folder_path,data_path+'_'+str(idx_file_name)+"_prompt")
+        if os.path.exists(prompt_path + '.csv'):
+            prompt_path += '.csv'
+            print(f"Prompt file {prompt_path} exists")
+            prompt_data = pd.read_csv(prompt_path)
+            prompt_data.columns = prompt_data.columns.astype(int)
+        elif os.path.exists(prompt_path + '.pth.tar'):
+            prompt_path += '.pth.tar'
+            prompt_data = torch.load(prompt_path)  
+        elif os.path.exists(prompt_path + '.npz'):
+            prompt_path += '.npz'
+            loaded_data = np.load(prompt_path)
+            prompt_data = pd.DataFrame(loaded_data['data']) # this should match the key saved in prompt_generate_split.py
         else:
-            # CSV and other
-            prompt_name = data_name.split('/')[-2]+'/'+data_name.split('/')[-1].split('.')[0]
-            prompt_path = os.path.join(prompt_data_path,prompt_name+'_'+str(idx_file_name)+"_prompt.pth.tar")
-        
-        if not os.path.exists(prompt_path):
-            logging.error(f"Prompt file {prompt_path} does not exist")
+            print(f"Prompt file {prompt_path} does not exist in any supported format")
             return
-        
-        prompt_data = torch.load(prompt_path)
-        prompt_data = prompt_data.T[0]
-        
-        prompt_data = [ prompt_data.iloc[i] for i in range(len(prompt_data)) ]
+        # after load the data, it should be (1, 133)
+        prompt_data = prompt_data.T[0]  # Here should be (133,)
+        prompt_data = [ prompt_data.iloc[i] for i in range(len(prompt_data)) ]  # Here is a list of 133 elements
         return prompt_data
+
     
     def loadPrompts(self, data_path: str, prompt_data_path:str, buff: List[Any])->List[List[np.float64]]:
         """
@@ -267,114 +266,8 @@
         model=args.model,
         downsample_rate=args.downsample_rate
     )
-<<<<<<< HEAD
     train_ds, val_ds, test_ds_list= ds_factory.getDatasets()
 
-=======
-    return test_dataset, processor
-
-def _get_prompt(prompt_folder_path, data_name, idx_file_name):
-    prompt_name = data_name.split("/")[-1]
-    prompt_name = prompt_name.replace(".tsf", "")
-    prompt_path = os.path.join(prompt_folder_path, prompt_name, "T"+str(idx_file_name+1)+"_prompt.pth.tar")
-    if not os.path.exists(prompt_path):
-        return
-    prompt_data = torch.load(prompt_path)
-    prompt_data = prompt_data.T[0]
-    
-    # ipdb.set_trace()
-    prompt_data = [ prompt_data.iloc[i] for i in range(len(prompt_data)) ]
-    return prompt_data
-
-def _get_csv_prompt(prompt_folder_path, data_name, idx_file_name):
-    """
-    Args:
-        prompt_folder_path: str
-        data_name: str
-        idx_file_name: str, the index used in "prompt_generate_split.py"
-    Returns:
-        prompt_data: list. The single promot data will be concatenated with the time series data (e.g., data(336,), numpy.ndarry)
-        In current case, the length of every prompt is 133.
-    """
-    data_path = data_name.split('/')[-2]+'/'+data_name.split('/')[-1].split('.')[0]
-    print("=============",data_path)
-    idx_file_name = idx_file_name.replace("/", "-")
-    idx_file_name = idx_file_name.replace("**", "_")
-    idx_file_name = idx_file_name.replace("%", "_")
-    
-    prompt_path = os.path.join(prompt_folder_path,data_path+'_'+str(idx_file_name)+"_prompt")
-    if os.path.exists(prompt_path + '.csv'):
-        prompt_path += '.csv'
-        print(f"Prompt file {prompt_path} exists")
-        prompt_data = pd.read_csv(prompt_path)
-        prompt_data.columns = prompt_data.columns.astype(int)
-    elif os.path.exists(prompt_path + '.pth.tar'):
-        prompt_path += '.pth.tar'
-        prompt_data = torch.load(prompt_path)  
-    elif os.path.exists(prompt_path + '.npz'):
-        prompt_path += '.npz'
-        loaded_data = np.load(prompt_path)
-        prompt_data = pd.DataFrame(loaded_data['data']) # this should match the key saved in prompt_generate_split.py
-    else:
-        print(f"Prompt file {prompt_path} does not exist in any supported format")
-        return
-    # after load the data, it should be (1, 133)
-    prompt_data = prompt_data.T[0]  # Here should be (133,)
-    prompt_data = [ prompt_data.iloc[i] for i in range(len(prompt_data)) ]  # Here is a list of 133 elements
-    return prompt_data
-
-def get_datasets(args):
-    # Get datasets extension
-    file_ext = os.path.splitext(args.data_path[0])[-1]
-    
-    # use CSV datasets
-    if file_ext == ".csv":
-        if "WordPrompt" in args.model:
-            train_dataset, val_dataset, processor = create_csv_textprompt_datasets(
-                data_path=args.data_path,
-                prompt_data_path=args.prompt_data_path,
-                data_processing=args.data_processing,
-                seq_len=args.seq_len,
-                pred_len=args.pred_len,
-                train_ratio=args.train_ratio,
-                val_ratio=args.val_ratio,
-                downsample_rate=args.downsample_rate,
-            )
-        elif "Tokenizer" in args.model:
-            train_dataset, val_dataset, processor = create_csv_token_datasets(
-                data_path=args.data_path,
-                prompt_data_path=args.prompt_data_path,
-                data_processing=args.data_processing,
-                seq_len=args.seq_len,
-                pred_len=args.pred_len,
-                train_ratio=args.train_ratio,
-                val_ratio=args.val_ratio,
-            )
-        else:
-            train_dataset, val_dataset, processor = create_csv_statprompt_datasets(
-                data_path=args.data_path,
-                prompt_data_path=args.prompt_data_path,
-                data_processing=args.data_processing,
-                seq_len=args.seq_len,
-                pred_len=args.pred_len,
-                train_ratio=args.train_ratio,
-                val_ratio=args.val_ratio,
-                downsample_rate=args.downsample_rate,
-            )
-    else:
-        # use Monash datasets
-        train_dataset, val_dataset, processor = create_datasets(
-            data_path=args.data_path,
-            prompt_data_path=args.prompt_data_path,
-            data_processing=args.data_processing,
-            seq_len=args.seq_len,
-            pred_len=args.pred_len,
-            train_ratio=args.train_ratio,
-            val_ratio=args.val_ratio,
-            downsample_rate=args.downsample_rate,
-        )
->>>>>>> 68c4e45a
-    # print(f"Data loaded {args.test_data_path}, train size {len(train_dataset)}, val size {len(val_dataset)}, test size {len(test_dataset)} ")
     return train_ds, val_ds, test_ds_list, ds_factory.processor
     
 def get_data_loaders(args):
